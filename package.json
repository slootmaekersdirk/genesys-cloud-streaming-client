{
<<<<<<< HEAD
  "name": "purecloud-streaming-client",
  "version": "12.0.0",
  "description": "client for the PureCloud Streaming APIs (websocket/xmpp interface)",
  "repository": "https:github.com/purecloudlabs/purecloud-streaming-client",
=======
  "name": "genesys-cloud-streaming-client",
  "version": "12.0.0",
  "description": "client for the Genesys Cloud Streaming APIs (websocket/xmpp interface)",
  "repository": "https:github.com/purecloudlabs/genesys-cloud-streaming-client",
>>>>>>> ffd77efe
  "license": "MIT",
  "publishConfig": {
    "registry": "https://registry.npmjs.org/"
  },
  "main": "src/client.js",
  "files": [
    "src",
    "dist"
  ],
  "pre-push": [
    "test"
  ],
  "scripts": {
    "prebuild": "rimraf dist",
    "build": "npm run build:cdn && npm run build:module",
    "build:module": "webpack && webpack --env.production",
    "build:cdn": "webpack --env.cdn && webpack --env.cdn --env.production",
    "test": "semistandard && npm run test:unit",
    "test:unit": "jest --runInBand",
    "test:watch": "jest --watch --runInBand",
    "lint": "semistandard",
    "lint:fix": "semistandard --fix"
  },
  "semistandard": {
    "ignore": [
      "/.nyc_output",
      "/coverage",
      "/scripts",
      "/dist"
    ],
    "globals": [
      "test",
      "jest",
      "expect",
      "describe",
      "fail",
      "beforeEach",
      "afterEach"
    ]
  },
  "author": "",
  "dependencies": {
    "@babel/runtime-corejs3": "^7.10.4",
    "backoff-web": "^1.0.1",
    "core-js": "^3.6.5",
    "debounce-promise": "^3.1.2",
    "genesys-cloud-streaming-client-webrtc-sessions": "^8.0.0",
    "limiter": "^1.1.0",
    "purecloud-streaming-client-webrtc-sessions": "^7.2.81",
    "stanza": "^11.0.0",
    "superagent": "^5.1.0",
    "uuid": "^3.0.1",
    "whatwg-fetch": "^3.0.0",
    "wildemitter": "^1.2.1"
  },
  "devDependencies": {
    "@babel/core": "^7.10.2",
    "@babel/plugin-transform-runtime": "^7.10.1",
    "@babel/preset-env": "^7.10.2",
    "@babel/register": "^7.8.6",
    "@types/jest": "^26.0.3",
    "@types/nock": "^11.1.0",
    "atob": "^2.1.2",
    "babel-jest": "^26.1.0",
    "babel-loader": "^8.1.0",
    "btoa": "^1.2.1",
    "jest": "^26.1.0",
    "nock": "^10.0.1",
    "pre-push": "^0.1.1",
    "rimraf": "^3.0.2",
    "semistandard": "^13.0.1",
    "webpack": "^4.35.3",
    "webpack-auto-inject-version": "^1.2.2",
    "webpack-cli": "^3.3.5"
  },
  "false": {}
}<|MERGE_RESOLUTION|>--- conflicted
+++ resolved
@@ -1,15 +1,8 @@
 {
-<<<<<<< HEAD
-  "name": "purecloud-streaming-client",
-  "version": "12.0.0",
-  "description": "client for the PureCloud Streaming APIs (websocket/xmpp interface)",
-  "repository": "https:github.com/purecloudlabs/purecloud-streaming-client",
-=======
   "name": "genesys-cloud-streaming-client",
   "version": "12.0.0",
   "description": "client for the Genesys Cloud Streaming APIs (websocket/xmpp interface)",
   "repository": "https:github.com/purecloudlabs/genesys-cloud-streaming-client",
->>>>>>> ffd77efe
   "license": "MIT",
   "publishConfig": {
     "registry": "https://registry.npmjs.org/"
@@ -58,7 +51,6 @@
     "debounce-promise": "^3.1.2",
     "genesys-cloud-streaming-client-webrtc-sessions": "^8.0.0",
     "limiter": "^1.1.0",
-    "purecloud-streaming-client-webrtc-sessions": "^7.2.81",
     "stanza": "^11.0.0",
     "superagent": "^5.1.0",
     "uuid": "^3.0.1",
