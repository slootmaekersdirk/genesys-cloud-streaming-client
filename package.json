{
  "name": "purecloud-streaming-client",
  "version": "8.3.3",
  "description": "client for the PureCloud Streaming APIs (websocket/xmpp interface)",
  "repository": "https:github.com/purecloudlabs/purecloud-streaming-client",
  "main": "dist/streaming-client.min.cjs",
  "browser": "dist/streaming-client.js",
  "files": [
    "src",
    "dist"
  ],
  "pre-push": [
    "test"
  ],
  "scripts": {
    "build": "npm run build-umd && npm run build-cjs",
    "build-umd": "webpack && webpack --env.production",
    "build-cjs": "webpack --env.node && webpack --env.node --env.production",
    "unit-test": "NODE_ENV=test nyc --reporter=lcov --reporter=cobertura ava test/unit/*.js",
    "test": "semistandard && npm run unit-test && npm run report",
    "semistandard": "semistandard",
    "semistandard:fix": "semistandard --fix",
    "report": "nyc report && nyc check-coverage --lines 100 --functions 100 --branches 100 --statements 100",
    "watch-tests": "watch 'npm test' src test"
  },
  "semistandard": {
    "ignore": [
      "/.nyc_output",
      "/coverage",
      "/scripts",
      "/dist"
    ]
  },
  "babel": {
    "presets": [
      "env"
    ],
    "env": {
      "test": {
        "plugins": [
          "istanbul"
        ]
      }
    }
  },
  "ava": {
    "files": [],
    "concurrency": 5,
    "failFast": true,
    "failWithoutAssertions": false,
    "tap": false,
    "powerAssert": true,
    "require": [
      "babel-register"
    ]
  },
  "nyc": {
    "require": [
      "babel-register"
    ],
    "sourceMap": false,
    "instrument": false
  },
  "author": "",
  "dependencies": {
    "backoff-web": "^1.0.1",
    "limiter": "^1.1.0",
<<<<<<< HEAD
    "purecloud-streaming-client-webrtc-sessions": "^7.2.5",
=======
    "purecloud-streaming-client-webrtc-sessions": "^7.2.4",
>>>>>>> 905dda6b
    "stanza.io": "^9.1.0",
    "superagent": "^4.0.0",
    "uuid": "^3.0.1",
    "wildemitter": "^1.2.0"
  },
  "devDependencies": {
    "ava": "^0.20.0",
    "babel-loader": "^7.1.2",
    "babel-plugin-istanbul": "^4.1.6",
    "babel-preset-env": "^1.7.0",
    "mock-socket": "^6.0.4",
    "nock": "^10.0.1",
    "nyc": "^13.3.0",
    "semistandard": "^12.0.1",
    "sinon": "^2.4.1",
    "snazzy": "^6.0.0",
    "watch": "^1.0.2",
    "webpack": "^4.16.2",
    "webpack-cli": "^3.1.0"
  },
  "false": {}
}<|MERGE_RESOLUTION|>--- conflicted
+++ resolved
@@ -65,11 +65,7 @@
   "dependencies": {
     "backoff-web": "^1.0.1",
     "limiter": "^1.1.0",
-<<<<<<< HEAD
     "purecloud-streaming-client-webrtc-sessions": "^7.2.5",
-=======
-    "purecloud-streaming-client-webrtc-sessions": "^7.2.4",
->>>>>>> 905dda6b
     "stanza.io": "^9.1.0",
     "superagent": "^4.0.0",
     "uuid": "^3.0.1",
