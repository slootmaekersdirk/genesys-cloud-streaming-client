--- conflicted
+++ resolved
@@ -30,7 +30,7 @@
     "failFast": true,
     "failWithoutAssertions": false,
     "tap": true,
-    "powerAssert": false,
+    "powerAssert": true,
     "require": [
       "babel-register"
     ]
@@ -56,12 +56,6 @@
     "semistandard": "^9.2.1",
     "sinon": "^2.3.7",
     "snazzy": "^6.0.0",
-<<<<<<< HEAD
-    "tap": "^10.0.1",
-    "testdouble": "^1.11.1",
-    "testdouble-timers": "^0.1.0",
-=======
->>>>>>> 44cb8d6a
     "webpack": "^2.2.0"
   }
 }