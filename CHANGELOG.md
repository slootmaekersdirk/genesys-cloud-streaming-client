--- conflicted
+++ resolved
@@ -12,14 +12,11 @@
 * [PCM-1842](https://inindca.atlassian.net/browse/PCM-1842) – migrate to the new pipeline. Also versioning cdn urls with major and exact versions. For example:
     * `/v13.5.0/streaming-client.browser.js` (exact version)
     * `/v13/streaming-client.browser.js` (locked to latest for a specific major version)
-<<<<<<< HEAD
 * [PCM-1842](https://inindca.atlassian.net/browse/PCM-1842)/[PCM-1560](https://inindca.atlassian.net/browse/PCM-1560) – Upgrade to new pipeline
-=======
-* [PCM-1862](https://inindca.atlassian.net/browse/PCM-1862) - remove individual topics from the tracked lists (subscriptions) after their last handlers have been removed.
-    Fixed `_notifications.resubscribe()` to not treat individual topics as bulk topics
->>>>>>> daede2af
+
 ### Fixed
 * Addressed snyk and npm audit issues
+* [PCM-1862](https://inindca.atlassian.net/browse/PCM-1862) - remove individual topics from the tracked lists (subscriptions) after their last handlers have been removed. Fixed `_notifications.resubscribe()` to not treat individual topics as bulk topics
 
 # [v13.4.1](https://github.com/purecloudlabs/genesys-cloud-streaming-client/compare/v13.4.0...v13.4.1)
 ### Added
