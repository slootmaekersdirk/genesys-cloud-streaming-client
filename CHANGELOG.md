--- conflicted
+++ resolved
@@ -5,7 +5,6 @@
 and this project adheres to [Semantic Versioning](https://semver.org/spec/v2.0.0.html).
 
 # [Unreleased](https://github.com/purecloudlabs/genesys-cloud-streaming-client/compare/v14.2.3...HEAD)
-<<<<<<< HEAD
 ### Breaking Changes
 * There should not be any unless you are doing things you shouldn't. If you are interacting with the stanza instance itself,
 e.g. `streamingClient._stanzaio`, then you'll likely have issues.
@@ -17,9 +16,7 @@
   of stanza. The reason for this is now we can guarantee we are not confusing events from old stanza sessions with new stanza sessions. The
   major driver of this methodology change is because stanza's `connect()` function is not atomic and it is possible to receive a mismatched
   number of `connected` and `disconnected` events from stanza.
-=======
 * [PCM-2020](https://inindca.atlassian.net/browse/PCM-2020) - Remove data-channel logs to reduce console clutter.
->>>>>>> cff1f18d
 
 # [v14.2.3](https://github.com/purecloudlabs/genesys-cloud-streaming-client/compare/v14.2.2...v14.2.3)
 * [PCM-1968](https://inindca.atlassian.net/browse/PCM-1968) - More verbose logging around interruption states
